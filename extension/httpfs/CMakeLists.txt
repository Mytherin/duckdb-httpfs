--- conflicted
+++ resolved
@@ -10,16 +10,13 @@
 add_library(httpfs_extension STATIC s3fs.cpp httpfs.cpp crypto.cpp
                                     httpfs-extension.cpp)
 
-<<<<<<< HEAD
 build_loadable_extension(httpfs s3fs.cpp httpfs.cpp crypto.cpp
                          httpfs-extension.cpp)
 
 find_package(OpenSSL REQUIRED)
 target_link_libraries(httpfs_loadable_extension ${OPENSSL_LIBRARIES})
-=======
 install(
   TARGETS httpfs_extension
   EXPORT "${DUCKDB_EXPORT_SET}"
   LIBRARY DESTINATION "${INSTALL_LIB_DIR}"
-  ARCHIVE DESTINATION "${INSTALL_LIB_DIR}")
->>>>>>> 9033ac43
+  ARCHIVE DESTINATION "${INSTALL_LIB_DIR}")